{
  "name": "@sentry/browser",
<<<<<<< HEAD
  "version": "5.8.0-beta.1",
=======
  "version": "5.9.0",
>>>>>>> cd661991
  "description": "Official Sentry SDK for browsers",
  "repository": "git://github.com/getsentry/sentry-javascript.git",
  "homepage": "https://github.com/getsentry/sentry-javascript/tree/master/packages/browser",
  "author": "Sentry",
  "license": "BSD-3-Clause",
  "engines": {
    "node": ">=6"
  },
  "main": "dist/index.js",
  "module": "esm/index.js",
  "types": "dist/index.d.ts",
  "publishConfig": {
    "access": "public"
  },
  "dependencies": {
<<<<<<< HEAD
    "@sentry/core": "5.8.0-beta.1",
    "@sentry/types": "5.8.0-beta.1",
    "@sentry/utils": "5.8.0-beta.1",
=======
    "@sentry/core": "5.8.0",
    "@sentry/types": "5.7.1",
    "@sentry/utils": "5.8.0",
>>>>>>> cd661991
    "tslib": "^1.9.3"
  },
  "devDependencies": {
    "@types/md5": "2.1.33",
    "chai": "^4.1.2",
    "chokidar": "^3.0.2",
    "jest": "^24.7.1",
    "jsdom": "^15.0.0",
    "karma": "^4.1.0",
    "karma-chai": "^0.1.0",
    "karma-chrome-launcher": "^2.2.0",
    "karma-mocha": "^1.3.0",
    "karma-mocha-reporter": "^2.2.5",
    "karma-rollup-preprocessor": "^7.0.0",
    "karma-sinon": "^1.0.5",
    "karma-typescript": "^4.0.0",
    "karma-typescript-es6-transform": "^4.0.0",
    "npm-run-all": "^4.1.2",
    "prettier": "^1.17.0",
    "prettier-check": "^2.0.0",
    "rimraf": "^2.6.3",
    "rollup": "^1.10.1",
    "rollup-plugin-commonjs": "^9.3.4",
    "rollup-plugin-license": "^0.8.1",
    "rollup-plugin-modify": "^3.0.0",
    "rollup-plugin-node-resolve": "^4.2.3",
    "rollup-plugin-terser": "^4.0.4",
    "rollup-plugin-typescript2": "^0.21.0",
    "sinon": "^7.3.2",
    "tslint": "^5.16.0",
    "typescript": "^3.4.5",
    "webpack": "^4.30.0"
  },
  "scripts": {
    "build": "run-s build:dist build:esm build:bundle",
    "build:bundle": "rollup --config",
    "build:bundle:watch": "rollup --config --watch",
    "build:dist": "tsc -p tsconfig.build.json",
    "build:dist:watch": "tsc -p tsconfig.build.json -w --preserveWatchOutput",
    "build:esm": "tsc -p tsconfig.esm.json",
    "build:esm:watch": "tsc -p tsconfig.esm.json -w --preserveWatchOutput",
    "build:watch": "run-p build:dist:watch build:esm:watch build:bundle:watch",
    "clean": "rimraf dist coverage .rpt2_cache build esm",
    "link:yarn": "yarn link",
    "lint": "run-s lint:prettier lint:tslint",
    "lint:prettier": "prettier-check \"{src,test}/**/*.ts\"",
    "lint:tslint": "tslint -t stylish -p .",
    "lint:tslint:json": "tslint --format json -p . | tee lint-results.json",
    "fix": "run-s fix:tslint fix:prettier",
    "fix:prettier": "prettier --write \"{src,test}/**/*.ts\"",
    "fix:tslint": "tslint --fix -t stylish -p .",
    "test": "run-s test:unit",
    "test:unit": "karma start test/unit/karma.conf.js",
    "test:unit:watch": "karma start test/unit/karma.conf.js --auto-watch --no-single-run",
    "test:integration": "test/integration/run.js",
    "test:integration:watch": "test/integration/run.js --watch",
    "test:manual": "node test/manual/npm-build.js && rm test/manual/tmp.js",
    "size:check": "run-p size:check:es5 size:check:es6",
    "size:check:es5": "cat build/bundle.min.js | gzip -9 | wc -c | awk '{$1=$1/1024; print \"ES5: \",$1,\"kB\";}'",
    "size:check:es6": "cat build/bundle.es6.min.js | gzip -9 | wc -c | awk '{$1=$1/1024; print \"ES6: \",$1,\"kB\";}'",
    "version": "node ../../scripts/versionbump.js src/version.ts"
  },
  "sideEffects": false
}<|MERGE_RESOLUTION|>--- conflicted
+++ resolved
@@ -1,10 +1,6 @@
 {
   "name": "@sentry/browser",
-<<<<<<< HEAD
-  "version": "5.8.0-beta.1",
-=======
   "version": "5.9.0",
->>>>>>> cd661991
   "description": "Official Sentry SDK for browsers",
   "repository": "git://github.com/getsentry/sentry-javascript.git",
   "homepage": "https://github.com/getsentry/sentry-javascript/tree/master/packages/browser",
@@ -20,15 +16,9 @@
     "access": "public"
   },
   "dependencies": {
-<<<<<<< HEAD
-    "@sentry/core": "5.8.0-beta.1",
-    "@sentry/types": "5.8.0-beta.1",
-    "@sentry/utils": "5.8.0-beta.1",
-=======
     "@sentry/core": "5.8.0",
     "@sentry/types": "5.7.1",
     "@sentry/utils": "5.8.0",
->>>>>>> cd661991
     "tslib": "^1.9.3"
   },
   "devDependencies": {
